--- conflicted
+++ resolved
@@ -528,7 +528,6 @@
 //   }
 //
 // We choose this way for backward compatibility.
-<<<<<<< HEAD
 static auto registory1 = 
     torch::RegisterOperators("sru_cuda::sru_forward_simple", &sru_forward_simple);
 static auto registory2 = 
@@ -544,21 +543,4 @@
 static auto registory7 = 
     torch::RegisterOperators("sru_cuda::sru_bi_forward", &sru_bi_forward);
 static auto registory8 = 
-=======
-static auto registory_fwd_v1 = 
-    torch::RegisterOperators("sru_cuda::sru_forward_simple", &sru_forward_simple);
-static auto registory_bwd_v1 = 
-    torch::RegisterOperators("sru_cuda::sru_backward_simple", &sru_backward_simple);
-static auto registory_bi_fwd_v1 = 
-    torch::RegisterOperators("sru_cuda::sru_bi_forward_simple", &sru_bi_forward_simple);
-static auto registory_bi_bwd_v1 = 
-    torch::RegisterOperators("sru_cuda::sru_bi_backward_simple", &sru_bi_backward_simple);
-static auto registory_fwd_v2 = 
-    torch::RegisterOperators("sru_cuda::sru_forward", &sru_forward);
-static auto registory_bwd_v2 = 
-    torch::RegisterOperators("sru_cuda::sru_backward", &sru_backward);
-static auto registory_bi_fwd_v2 = 
-    torch::RegisterOperators("sru_cuda::sru_bi_forward", &sru_bi_forward);
-static auto registory_bi_bwd_v2 = 
->>>>>>> 9ddc8da1
     torch::RegisterOperators("sru_cuda::sru_bi_backward", &sru_bi_backward);