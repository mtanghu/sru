<<<<<<< HEAD
__version__ = '3.0.0.dev6'
=======
__version__ = '2.6.0'
>>>>>>> 9ddc8da1
<|MERGE_RESOLUTION|>--- conflicted
+++ resolved
@@ -1,5 +1 @@
-<<<<<<< HEAD
 __version__ = '3.0.0.dev6'
-=======
-__version__ = '2.6.0'
->>>>>>> 9ddc8da1
