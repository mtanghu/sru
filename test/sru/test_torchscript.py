import pytest
import torch
import sru

<<<<<<< HEAD
=======

>>>>>>> 9ddc8da1
@pytest.mark.parametrize(
    "cuda",
    [
        False,
        pytest.param(
            True,
            marks=pytest.mark.skipif(
                not torch.cuda.is_available(), reason="no cuda available"
            ),
        ),
    ],
)
@pytest.mark.parametrize("bidirectional", [False, True])
@pytest.mark.parametrize("rescale", [False, True])
@pytest.mark.parametrize("proj", [0, 4])
@pytest.mark.parametrize("layer_norm", [False, True])
<<<<<<< HEAD
def test_sru(cuda, bidirectional, rescale, proj, layer_norm):
=======
def test_all(cuda, bidirectional, rescale, proj, layer_norm):
>>>>>>> 9ddc8da1
    eps = 1e-4
    torch.manual_seed(1234)
    if cuda:
        torch.backends.cudnn.deterministic = True
        torch.backends.cudnn.benchmark = False

<<<<<<< HEAD
    L = 5
    B = 3
    D = 4
=======
    L = 16
    B = 8
    D = 32
>>>>>>> 9ddc8da1
    x = torch.randn(L, B, D)
    model = sru.SRU(D, D, bidirectional=bidirectional,
                    projection_size=proj,
                    layer_norm=layer_norm,
                    rescale=rescale)
    if cuda:
        model = model.cuda()
        x = x.cuda()
    model.eval()

    h, c = model(x)
    h, c = h.detach(), c.detach()

    with torch.no_grad():
        h_, c_ = model(x)
        assert (h - h_).abs().max() <= eps
        assert (c - c_).abs().max() <= eps

    ts_model = torch.jit.script(model)
    h_, c_ = ts_model(x)
    assert (h - h_).abs().max() <= eps
    assert (c - c_).abs().max() <= eps


@pytest.mark.parametrize(
    "cuda",
    [
        False,
        pytest.param(
            True,
            marks=pytest.mark.skipif(
                not torch.cuda.is_available(), reason="no cuda available"
            ),
        ),
    ],
)
@pytest.mark.parametrize("bidirectional", [False, True])
@pytest.mark.parametrize("layer_norm", [False, True])
@pytest.mark.parametrize("normalize_after", [False, True])
@pytest.mark.parametrize("attn_every_n_layers", [1, 2])
def test_srupp(cuda, bidirectional, layer_norm, normalize_after, attn_every_n_layers):
    eps = 1e-4
    torch.manual_seed(1234)
    L = 5
    B = 3
    D = 4
    proj = 2
    x = torch.randn(L, B, D)
    model = sru.SRUpp(D, D, proj,
                      bidirectional=bidirectional,
                      layer_norm=layer_norm,
                      normalize_after=normalize_after,
                      attention_every_n_layers=attn_every_n_layers)
    if cuda:
        model = model.cuda()
        x = x.cuda()
    model.eval()

    h, c, _ = model(x)
    h, c = h.detach(), c.detach()

    with torch.no_grad():
        h_, c_, _ = model(x)
        assert (h - h_).abs().max() <= eps
        assert (c - c_).abs().max() <= eps

    ts_model = torch.jit.script(model)
    h_, c_, _ = ts_model(x)
    assert (h - h_).abs().max() <= eps
    assert (c - c_).abs().max() <= eps<|MERGE_RESOLUTION|>--- conflicted
+++ resolved
@@ -2,10 +2,7 @@
 import torch
 import sru
 
-<<<<<<< HEAD
-=======
 
->>>>>>> 9ddc8da1
 @pytest.mark.parametrize(
     "cuda",
     [
@@ -22,26 +19,16 @@
 @pytest.mark.parametrize("rescale", [False, True])
 @pytest.mark.parametrize("proj", [0, 4])
 @pytest.mark.parametrize("layer_norm", [False, True])
-<<<<<<< HEAD
 def test_sru(cuda, bidirectional, rescale, proj, layer_norm):
-=======
-def test_all(cuda, bidirectional, rescale, proj, layer_norm):
->>>>>>> 9ddc8da1
     eps = 1e-4
     torch.manual_seed(1234)
     if cuda:
         torch.backends.cudnn.deterministic = True
         torch.backends.cudnn.benchmark = False
 
-<<<<<<< HEAD
     L = 5
     B = 3
     D = 4
-=======
-    L = 16
-    B = 8
-    D = 32
->>>>>>> 9ddc8da1
     x = torch.randn(L, B, D)
     model = sru.SRU(D, D, bidirectional=bidirectional,
                     projection_size=proj,
