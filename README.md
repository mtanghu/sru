--- conflicted
+++ resolved
@@ -36,11 +36,7 @@
 <br>
 
 ## Requirements
-<<<<<<< HEAD
- - [PyTorch](http://pytorch.org/) 1.6 or 1.7 recommended, [pytorch installation details](docs/pytorch_installation.md)
-=======
  - [PyTorch](http://pytorch.org/) >=1.6 recommended
->>>>>>> 9ddc8da1
  - [ninja](https://ninja-build.org/)
 
 Install requirements via `pip install -r requirements.txt`.
